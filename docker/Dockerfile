ARG PYTORCH="1.9.0"
ARG CUDA="11.1"
ARG CUDNN="8"

FROM pytorch/pytorch:${PYTORCH}-cuda${CUDA}-cudnn${CUDNN}-devel

#ENV TORCH_CUDA_ARCH_LIST="6.0 6.1 7.0+PTX"
ENV TORCH_NVCC_FLAGS="-Xfatbin -compress-all"
ENV CMAKE_PREFIX_PATH="$(dirname $(which conda))/../"

RUN apt-get update && apt-get install -y git vim wget sshfs ninja-build libglib2.0-0 libsm6 libxrender-dev libxext6 libgl1-mesa-glx\
    && apt-get clean \
    && rm -rf /var/lib/apt/lists/*

# Install xtcocotools
RUN pip install cython
RUN pip install xtcocotools

# Install MMCV
<<<<<<< HEAD
RUN pip install mmcv-full -f https://download.openmmlab.com/mmcv/dist/cu111/torch1.9.0/index.html
=======
RUN pip install --no-cache-dir --upgrade pip wheel setuptools
RUN pip install --no-cache-dir mmcv-full==1.3.17 -f https://download.openmmlab.com/mmcv/dist/cu101/torch1.6.0/index.html
>>>>>>> 503cd038

# Install MMPose
RUN conda clean --all
RUN git clone https://github.com/open-mmlab/mmpose.git /mmpose
WORKDIR /mmpose

ENV FORCE_CUDA="1"
RUN pip install -r requirements.txt
RUN pip install -r requirements/mminstall.txt
RUN cd / && rm -rf /mmpose

#RUN git clone --depth=1 https://github.com/amix/vimrc.git ~/.vim_runtime
#RUN sh ~/.vim_runtime/install_awesome_vimrc.sh
#
#RUN sh -c "$(wget -O- https://github.com/deluan/zsh-in-docker/releases/download/v1.1.2/zsh-in-docker.sh)" -- \
#    -t robbyrussell \
#    -p git \
#    -p https://github.com/zsh-users/zsh-autosuggestions \
#    -p https://github.com/zsh-users/zsh-completions \
#    -p https://github.com/zsh-users/zsh-syntax-highlighting
RUN apt-get update && apt-get install -y zsh ctags
RUN chsh -s /bin/zsh
RUN sh -c "$(wget https://raw.githubusercontent.com/cavalleria/dotfiles/main/install.sh -O -)"
RUN vim +PlugInstall +qall > /dev/null<|MERGE_RESOLUTION|>--- conflicted
+++ resolved
@@ -17,12 +17,9 @@
 RUN pip install xtcocotools
 
 # Install MMCV
-<<<<<<< HEAD
-RUN pip install mmcv-full -f https://download.openmmlab.com/mmcv/dist/cu111/torch1.9.0/index.html
-=======
 RUN pip install --no-cache-dir --upgrade pip wheel setuptools
-RUN pip install --no-cache-dir mmcv-full==1.3.17 -f https://download.openmmlab.com/mmcv/dist/cu101/torch1.6.0/index.html
->>>>>>> 503cd038
+#RUN pip install --no-cache-dir mmcv-full==1.3.17 -f https://download.openmmlab.com/mmcv/dist/cu101/torch1.6.0/index.html
+RUN pip install --no-cache-dir mmcv-full -f https://download.openmmlab.com/mmcv/dist/cu111/torch1.9.0/index.html
 
 # Install MMPose
 RUN conda clean --all
@@ -34,15 +31,6 @@
 RUN pip install -r requirements/mminstall.txt
 RUN cd / && rm -rf /mmpose
 
-#RUN git clone --depth=1 https://github.com/amix/vimrc.git ~/.vim_runtime
-#RUN sh ~/.vim_runtime/install_awesome_vimrc.sh
-#
-#RUN sh -c "$(wget -O- https://github.com/deluan/zsh-in-docker/releases/download/v1.1.2/zsh-in-docker.sh)" -- \
-#    -t robbyrussell \
-#    -p git \
-#    -p https://github.com/zsh-users/zsh-autosuggestions \
-#    -p https://github.com/zsh-users/zsh-completions \
-#    -p https://github.com/zsh-users/zsh-syntax-highlighting
 RUN apt-get update && apt-get install -y zsh ctags
 RUN chsh -s /bin/zsh
 RUN sh -c "$(wget https://raw.githubusercontent.com/cavalleria/dotfiles/main/install.sh -O -)"
